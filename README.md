# Shards of Eternity

> A Souls-like multiplayer RPG with LLM-powered storytelling, P2P networking, and reality-altering gameplay

[![Python](https://img.shields.io/badge/Python-3.11+-blue.svg)](https://www.python.org/)
[![License](https://img.shields.io/badge/License-MIT-green.svg)](LICENSE)
[![SQLAlchemy](https://img.shields.io/badge/SQLAlchemy-2.0+-red.svg)](https://www.sqlalchemy.org/)
[![Textual](https://img.shields.io/badge/Textual-TUI-purple.svg)](https://textual.textualize.io/)

---

## Table of Contents

- [About](#about)
- [Features](#features)
- [Installation](#installation)
- [Configuration](#configuration)
- [Quick Start](#quick-start)
- [Game Mechanics](#game-mechanics)
- [Admin Tools](#admin-tools)
- [Project Structure](#project-structure)
- [Development](#development)
- [Contributing](#contributing)
- [License](#license)
- [Credits](#credits)

---

## About

**Shards of Eternity** is an ambitious text-based multiplayer RPG that combines Souls-like combat mechanics with procedurally-generated storytelling powered by Large Language Models (LLMs). Players compete for control of 12 legendary Crystal Shards that have the power to reshape reality itself.

When all 12 shards are claimed, the **Aetherfall** event occurs, resetting the world and reshaping reality based on which faction controls the most shards. Your choices, alliances, and combat prowess determine not just your fate, but the fate of the entire world.

### Key Highlights

- **Souls-like Combat**: Stamina-based turn-based combat with dodging, parrying, blocking, and critical hits
- **LLM Integration**: Dynamic storytelling, NPC dialogue, and event descriptions powered by OpenAI, Anthropic, or local LLMs
- **P2P Networking**: Decentralized multiplayer using encrypted peer-to-peer connections
- **Reality System**: World changes based on shard ownership - different factions create different realities
- **Rich Character System**: 6 races, 6 classes, detailed stats, inventory, and progression
- **Persistent World**: SQLAlchemy-based database tracking characters, locations, and world events

---

## Features

### Core Systems

- **Character Creation & Progression**
  - 6 playable races: Human, Elf, Dwarf, Tiefling, Dragonborn, Undead
  - 6 classes: Warrior, Sorcerer, Rogue, Paladin, Necromancer, Ranger
  - D&D-inspired stat system (STR, DEX, CON, INT, WIS, CHA)
  - Experience-based leveling with stat increases
  - Equipment system with weapons, armor, and consumables
  - Character memories tracking decisions and events

- **Souls-like Combat System**
  - Stamina-based combat mechanics
  - Multiple attack types: Light Attack, Heavy Attack, Block, Dodge, Parry
  - Hit/Miss/Critical/Dodge/Parry/Block results
  - Status effects: Bleed, Poison, Burn, Frost, Stun, Buffs
  - Initiative-based turn order
  - Armor and defense mitigation
  - Soul currency earned from victories

- **Crystal Shards & Factions**
  - 12 unique Crystal Shards with elemental affinities
  - Guardian bosses protecting each shard
  - 6 competing factions with unique philosophies
  - Faction-based victory conditions
  - Reality shifts when factions control shards

- **LLM-Powered Storytelling**
  - Dynamic location descriptions
  - Contextual NPC dialogue
  - Vivid combat narration
  - Event generation based on world state
  - Support for OpenAI, Anthropic, and local models
  - Graceful fallback to static text

- **P2P Multiplayer**
  - Master server for peer discovery
  - Encrypted P2P connections between clients
  - Party system for cooperative play
  - Shared world state synchronization
  - Up to 20 players per area

- **World & Reality System**
  - Dynamic world state tracking
  - Aetherfall events reshaping reality
  - Faction power influence
  - Location-based gameplay
  - World event logging

---

## Installation

### Requirements

- **Python**: 3.11 or higher
- **Operating System**: Windows, Linux, or macOS
- **Database**: SQLite (default) or PostgreSQL (optional)
- **Internet**: Required for LLM API calls (optional for local models)

### Step-by-Step Installation

#### 1. Clone the Repository

```bash
git clone https://github.com/yourusername/shards_of_eternity.git
cd shards_of_eternity
```

#### 2. Create a Virtual Environment

**Windows:**
```bash
python -m venv venv
venv\Scripts\activate
```

**Linux/macOS:**
```bash
python3 -m venv venv
source venv/bin/activate
```

#### 3. Install Dependencies

```bash
pip install -r requirements.txt
```

#### 4. Initialize the Database

```bash
python -m database.migrations
```

This creates the SQLite database and all necessary tables.

---

## Configuration

### Environment Variables (.env)

Create a `.env` file in the project root:

```env
# ===========================
# LLM Configuration
# ===========================
LLM_ENABLED=true
LLM_PROVIDER=openai  # openai, anthropic, or local
LLM_MODEL=gpt-4-turbo-preview
LLM_MAX_TOKENS=500
LLM_TEMPERATURE=0.8

# API Keys (choose based on provider)
OPENAI_API_KEY=your_openai_api_key_here
ANTHROPIC_API_KEY=your_anthropic_api_key_here

# Local LLM (if using local provider)
LLM_BASE_URL=http://localhost:11434

# ===========================
# Network Configuration
# ===========================
MASTER_SERVER_HOST=localhost
MASTER_SERVER_PORT=8888
MASTER_SERVER_URL=http://localhost:8888

P2P_PORT=9000
P2P_MAX_CONNECTIONS=10
P2P_ENCRYPTION=true

# ===========================
# Database Configuration
# ===========================
DATABASE_TYPE=sqlite
DATABASE_PATH=./shards_of_eternity.db

# For PostgreSQL (optional)
# DATABASE_TYPE=postgresql
# DATABASE_URL=postgresql://user:password@localhost/shards_db

# ===========================
# Game Configuration
# ===========================
MAX_PLAYERS_PER_AREA=20
AUTOSAVE_INTERVAL=300
WORLD_RESET_THRESHOLD=12
DEBUG_MODE=false

# ===========================
# Security & Admin
# ===========================
ADMIN_TOKEN=your_secure_admin_token_here
SESSION_SECRET=your_secure_session_secret_here

# ===========================
# Logging
# ===========================
LOG_LEVEL=INFO
LOG_FILE=./logs/shards.log
```

### Configuration Options Explained

| Setting | Description | Default |
|---------|-------------|---------|
| `LLM_ENABLED` | Enable/disable LLM text generation | `true` |
| `LLM_PROVIDER` | LLM provider (openai/anthropic/local) | `openai` |
| `LLM_MODEL` | Model identifier | `gpt-4-turbo-preview` |
| `DATABASE_TYPE` | Database type (sqlite/postgresql) | `sqlite` |
| `P2P_ENCRYPTION` | Enable P2P encryption | `true` |
| `WORLD_RESET_THRESHOLD` | Shards needed for Aetherfall | `12` |
| `ADMIN_TOKEN` | Admin authentication token | (change in production) |

---

## Quick Start

### Single-Player Mode

1. **Create a Character**

```bash
python -m admin.cli create-character
```

Follow the interactive prompts to create your character.

2. **Start the Game**

```bash
python main.py
```

This launches the Textual TUI interface for single-player exploration.

### Multiplayer Mode

#### Server Setup

1. **Start the Master Server**

```bash
python run_server.py
```

The server runs on `http://localhost:8888` by default.

Custom host/port:
```bash
python run_server.py --host 0.0.0.0 --port 9000
```

#### Client Setup

1. **Configure Client**

Update `.env` with the master server URL:
```env
MASTER_SERVER_URL=http://your_server_ip:8888
```

2. **Join the Game**

```bash
python main.py --multiplayer
```

#### Party Play

In-game commands:
- `/party create "Party Name"` - Create a party
- `/party invite PlayerName` - Invite a player
- `/party join PartyID` - Join a party
- `/party leave` - Leave your current party

---

## Game Mechanics

### Character System

#### Races & Modifiers

| Race | Stat Bonuses | Special Traits |
|------|--------------|----------------|
| **Human** | +1 all stats | Versatile and adaptable |
| **Elf** | +2 DEX, +1 INT, +1 WIS | Grace and magic affinity |
| **Dwarf** | +2 CON, +1 STR, +1 WIS | Sturdy and resilient |
| **Tiefling** | +2 CHA, +1 INT | Demonic heritage, persuasive |
| **Dragonborn** | +2 STR, +1 CHA | Dragon blood, imposing |
| **Undead** | +2 INT, -1 CON, -1 CHA | Immortal, feared by living |

#### Classes & Roles

| Class | Primary Stats | Starting Resources | Playstyle |
|-------|---------------|-------------------|-----------|
| **Warrior** | STR, CON | HP: 120, Stamina: 120, Mana: 50 | Frontline tank, heavy attacks |
| **Sorcerer** | INT, WIS | HP: 70, Stamina: 70, Mana: 150 | Magic damage, crowd control |
| **Rogue** | DEX, CHA | HP: 90, Stamina: 130, Mana: 60 | Quick strikes, stealth |
| **Paladin** | STR, CHA | HP: 110, Stamina: 100, Mana: 90 | Holy warrior, support |
| **Necromancer** | INT, CHA | HP: 80, Stamina: 80, Mana: 140 | Death magic, summoning |
| **Ranger** | DEX, WIS | HP: 95, Stamina: 110, Mana: 80 | Ranged combat, tracking |

### Combat System

#### Attack Types

- **Light Attack** (15 stamina): Fast, reliable damage with 1.1x accuracy
- **Heavy Attack** (35 stamina): 2.2x damage multiplier, may cause bleed
- **Block** (10 stamina): Reduce incoming damage by 60%
- **Dodge** (20 stamina): Chance to completely evade attacks
- **Parry** (25 stamina): Counter attack on successful timing

#### Combat Flow

1. **Initiative Roll** - Determines turn order (DEX + d20)
2. **Status Effects** - Bleed, poison, burn tick at round start
3. **Actions** - Both combatants execute chosen actions
4. **Resolution** - Calculate hit/miss, damage, status effects
5. **Stamina Regen** - +10 stamina per round
6. **Victory/Defeat** - Souls and XP awarded to winner

#### Status Effects

- **Bleed**: 5 damage per turn for 3 turns
- **Poison**: Damage over time
- **Burn**: Fire damage each turn
- **Frost**: Slows actions, reduces evasion
- **Stun**: Skip next turn
- **Weakness**: 25% attack reduction
- **Strength Buff**: 25% attack increase
- **Defense Buff**: 25% defense increase
- **Regeneration**: Heal each turn

### Crystal Shards

#### The 12 Shards

Each shard has unique properties:

1. **Phoenix Flame** (Fire) - Rebirth and destruction
2. **Tidecaller's Pearl** (Water) - Control over seas and storms
3. **Earthheart Stone** (Earth) - Connection to the land
4. **Stormcry Diamond** (Air) - Command of winds
5. **Dawnbringer** (Light) - Radiance and hope
6. **Nightfall** (Darkness) - Shadows and secrets
7. **Void Star** (Void) - Emptiness and annihilation
8. **Chronos Shard** (Time) - Temporal manipulation
9. **Infinity Prism** (Space) - Spatial control
10. **Lifeseed** (Life) - Growth and healing
11. **Reaper's Fragment** (Death) - Endings and decay
12. **Pandemonium** (Chaos) - Unpredictability and change

#### Capturing Shards

1. **Locate** - Find the shard's guardian location
2. **Battle** - Defeat the guardian boss (Souls-like difficulty)
3. **Claim** - Capture the shard for your faction
4. **Control** - Gain faction abilities and influence reality

### Factions

#### The Six Factions

1. **Crimson Covenant** - Blood magic and sacrifice
2. **Aether Seekers** - Knowledge and enlightenment
3. **Iron Brotherhood** - Strength and honor
4. **Moonlit Circle** - Nature and balance
5. **Shadowborn** - Darkness and subterfuge
6. **Golden Order** - Law and civilization

#### Victory Conditions

Each faction has unique victory conditions. When a faction controls all 12 shards:

- **Reality Reshaping** - World transforms based on faction philosophy
- **Aetherfall** - Current cycle ends, new cycle begins
- **Faction Bonuses** - Members gain permanent abilities
- **World Events** - Unique story events trigger

### Reality System

The world changes based on shard control:

- **Neutral** (0-3 shards claimed) - Normal world
- **Blood Realm** - Crimson Covenant dominance
- **Aether Storm** - Aether Seekers control
- **Iron Age** - Iron Brotherhood rule
- **Twilight Dominion** - Moonlit Circle supremacy
- **Shadow World** - Shadowborn influence
- **Radiant Era** - Golden Order ascendancy

Reality shifts affect:
- Environment descriptions
- NPC behavior
- Enemy types
- Available quests
- Weather and atmosphere

---

## Admin Tools

### Command-Line Interface

The admin CLI provides powerful tools for managing the game:

```bash
python -m admin.cli [command] [options]
```

#### Available Commands

**Character Management:**
```bash
# Create a new character
python -m admin.cli create-character

# List all characters
python -m admin.cli list-characters

# Delete a character
python -m admin.cli delete-character --id 1

# Give items to character
python -m admin.cli give-item --character-id 1 --item "Legendary Sword"
```

**World Management:**
```bash
# Initialize Crystal Shards
python -m admin.cli init-shards

# Trigger Aetherfall
python -m admin.cli trigger-aetherfall

# Reset world state
python -m admin.cli reset-world

# Set faction shard count
python -m admin.cli set-faction-shards --faction "Crimson Covenant" --count 5
```

**Database Operations:**
```bash
# Create database tables
python -m admin.cli init-db

# Backup database
python -m admin.cli backup-db

# View world stats
python -m admin.cli world-stats
```

## Development

### Setting Up Development Environment

1. **Install Development Dependencies**

```bash
pip install -r requirements.txt
pip install pytest pytest-asyncio black
```

2. **Enable Debug Mode**

In `.env`:
```env
DEBUG_MODE=true
LOG_LEVEL=DEBUG
```

3. **Run Tests**

```bash
pytest
```

### Code Style

This project uses **Black** for code formatting:

```bash
black .
```

### Database Schema

The game uses SQLAlchemy ORM with the following main models:

- **Character** - Player and NPC data
- **InventoryItem** - Character inventory
- **CrystalShard** - The 12 legendary shards
- **ShardOwnership** - Shard capture history
- **WorldState** - Global world state
- **Location** - Areas in the game
- **CharacterMemory** - Event and decision log
- **Party** - Multiplayer parties
- **WorldEvent** - Major events log

### Adding New Content

#### Create a New Enemy

Edit `combat/enemies.py`:

```python
def create_dragon_boss():
    return Character(
        name="Ancient Dragon",
        race=RaceType.DRAGONBORN,
        character_class=ClassType.WARRIOR,
        faction=FactionType.GOLDEN_ORDER,
        level=20,
        strength=25,
        constitution=22,
        # ... more stats
    )
```

#### Add a New Location

Edit `world/locations.py`:

```python
location = Location(
    name="Cursed Forest",
    description="Dark trees loom overhead...",
    zone_type="wilderness",
    danger_level=8,
    faction_controlled=FactionType.SHADOWBORN
)
```

#### Create Custom Abilities

Edit `combat/abilities.py`:

```python
class FireballAbility(Ability):
    name = "Fireball"
    mana_cost = 30
    damage_multiplier = 2.5
    status_effect = StatusEffect.BURN
```

---

## Contributing

We welcome contributions! Here's how to help:

### Contribution Guidelines

1. **Fork the Repository**

```bash
git clone https://github.com/yourusername/shards_of_eternity.git
cd shards_of_eternity
git checkout -b feature/your-feature-name
```

2. **Make Your Changes**

- Follow existing code style (use Black formatter)
- Add tests for new features
- Update documentation as needed
- Keep commits atomic and well-described

3. **Test Your Changes**

```bash
pytest
python main.py  # Manual testing
```

4. **Submit a Pull Request**

- Describe your changes clearly
- Reference any related issues
- Ensure all tests pass

### Areas We Need Help

- Additional enemy types and bosses
- More location descriptions
- Balance tweaking for combat
- UI/UX improvements
- LLM prompt optimization
- Network optimization
- Additional factions and abilities
- Quest system implementation
- Crafting system
- Trading system

---

## License

This project is licensed under the MIT License. See [LICENSE](LICENSE) file for details.

```
MIT License

Copyright (c) 2025 Shards of Eternity Contributors

Permission is hereby granted, free of charge, to any person obtaining a copy
of this software and associated documentation files (the "Software"), to deal
in the Software without restriction, including without limitation the rights
to use, copy, modify, merge, publish, distribute, sublicense, and/or sell
copies of the Software, and to permit persons to whom the Software is
furnished to do so, subject to the following conditions:

The above copyright notice and this permission notice shall be included in all
copies or substantial portions of the Software.

THE SOFTWARE IS PROVIDED "AS IS", WITHOUT WARRANTY OF ANY KIND, EXPRESS OR
IMPLIED, INCLUDING BUT NOT LIMITED TO THE WARRANTIES OF MERCHANTABILITY,
FITNESS FOR A PARTICULAR PURPOSE AND NONINFRINGEMENT. IN NO EVENT SHALL THE
AUTHORS OR COPYRIGHT HOLDERS BE LIABLE FOR ANY CLAIM, DAMAGES OR OTHER
LIABILITY, WHETHER IN AN ACTION OF CONTRACT, TORT OR OTHERWISE, ARISING FROM,
OUT OF OR IN CONNECTION WITH THE SOFTWARE OR THE USE OR OTHER DEALINGS IN THE
SOFTWARE.
```

---

## Credits

### Development Team

- **Lead Developer**: Matt Olander
- **Game Design**: J.T. Nixon

### Technologies & Libraries

- **[Python](https://www.python.org/)** - Core programming language
- **[SQLAlchemy](https://www.sqlalchemy.org/)** - Database ORM
- **[Textual](https://textual.textualize.io/)** - Terminal UI framework
- **[OpenAI](https://openai.com/)** - LLM provider
- **[Anthropic](https://www.anthropic.com/)** - Claude LLM provider
- **[aiohttp](https://docs.aiohttp.org/)** - Async HTTP client/server
- **[websockets](https://websockets.readthedocs.io/)** - WebSocket implementation
- **[Pydantic](https://pydantic-docs.helpmanual.io/)** - Settings validation
- **[cryptography](https://cryptography.io/)** - Security and encryption

### Inspiration

- **Dark Souls** series - Combat mechanics and difficulty
- **Destiny** - Shared world, raids, and loot
- **AI Dungeon** - LLM-powered storytelling
- **NetHack** - Procedural generation and complexity
- **EVE Online** - Player-driven economy and politics

### Special Thanks

- The Python community for incredible tools and libraries
- OpenAI and Anthropic for making LLMs accessible
- Textual team for the amazing TUI framework
- All contributors and testers

---

## Roadmap

### Version 1.0 (Current)

- Core character system
- Souls-like combat
- Crystal Shard mechanics
- Basic multiplayer
- LLM integration

### Version 1.1 (Planned)

- Quest system
- Crafting and enchanting
- Trading between players
- Guild system
- More enemies and bosses

### Version 2.0 (Future)

- Full world map
- PvP arenas
- Raid bosses (6+ players)
- Housing system
- Advanced AI behaviors
- Mobile companion app

---

## Support

### Getting Help

- **Documentation**: Check this README and code comments
- **Issues**: [GitHub Issues](https://github.com/nixreborn/aetheris/issues)
- **Discussions**: [GitHub Discussions](https://github.com/nixreborn/aetheris/discussions)

### Reporting Bugs

Please include:
- Python version
- Operating system
- Steps to reproduce
- Expected vs actual behavior
- Relevant log files (`logs/shards.log`)

### Feature Requests

We love new ideas! Open an issue with:
- Clear description of the feature
- Use cases and benefits
- Possible implementation approach

---

## Frequently Asked Questions

**Q: Do I need an OpenAI/Anthropic API key?**

A: No, the game works without LLM integration. Set `LLM_ENABLED=false` in `.env` to use fallback text. You can also use local LLM servers.

**Q: Can I play offline?**

A: Yes! Single-player mode works completely offline (except for LLM API calls if enabled).

**Q: How do I host a server for friends?**

A: Run `python run_server.py --host 0.0.0.0` and share your IP address. Make sure port 8888 is open.

**Q: Is there a level cap?**

A: Currently level 25, but this can be increased in future versions.

**Q: What happens when I die?**

A: Like Dark Souls, you lose carried souls (currency) but keep items and progress. You can recover souls by returning to where you died.

**Q: Can I change factions?**

A: Faction is chosen at character creation and is permanent (for now).

---

**Shards of Eternity**

*Reality is fragile. The shards await. Your legend begins.*

<<<<<<< HEAD
Made with passion and Python

</div>
=======
[GitHub](https://github.com/yourusername/shards_of_eternity) " [Documentation](#) " [Discord](#)

Made with passion and Python
>>>>>>> caceb8d3
<|MERGE_RESOLUTION|>--- conflicted
+++ resolved
@@ -759,12 +759,4 @@
 
 *Reality is fragile. The shards await. Your legend begins.*
 
-<<<<<<< HEAD
-Made with passion and Python
-
-</div>
-=======
-[GitHub](https://github.com/yourusername/shards_of_eternity) " [Documentation](#) " [Discord](#)
-
-Made with passion and Python
->>>>>>> caceb8d3
+Made with passion and Python